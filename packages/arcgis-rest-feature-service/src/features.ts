/* Copyright (c) 2017 Environmental Systems Research Institute, Inc.
 * Apache-2.0 */
import {
  esriGeometryType,
  SpatialRelationship,
  IFeature,
  IField,
  IGeometry,
  ISpatialReference,
  IFeatureSet
} from "@esri/arcgis-rest-common-types";
import { request, IRequestOptions, IParams } from "@esri/arcgis-rest-request";

/**
 * parameters required to get a feature by id
 *
 * @param url - layer service url
 * @param id - feature id
 */
export interface IFeatureRequestOptions extends IRequestOptions {
  url: string;
  id: number;
}

/**
 * @param statisticType - statistical operation to perform (count, sum, min, max, avg, stddev, var)
 * @param onStatisticField - field on which to perform the statistical operation
 * @param outStatisticFieldName - a field name for the returned statistic field. If outStatisticFieldName is empty or missing, the server will assign one. A valid field name can only contain alphanumeric characters and an underscore. If the outStatisticFieldName is a reserved keyword of the underlying DBMS, the operation can fail. Try specifying an alternative outStatisticFieldName.
 */
export interface IStatisticDefinition {
  statisticType: "count" | "sum" | "min" | "max" | "avg" | "stddev" | "var";
  onStatisticField: string;
  outStatisticFieldName: string;
}

export interface ISharedQueryParams extends IParams {
  where?: string;
  geometry?: IGeometry;
  geometryType?: esriGeometryType;
  // NOTE: either WKID or ISpatialReference
  inSR?: string | ISpatialReference;
  spatialRel?: SpatialRelationship;
}

/**
 * feature query parameters
 *
 * See https://developers.arcgis.com/rest/services-reference/query-feature-service-layer-.htm
 */
export interface IQueryFeaturesParams extends ISharedQueryParams {
  objectIds?: number[];
  relationParam?: string;
  // NOTE: either time=1199145600000 or time=1199145600000, 1230768000000
  time?: Date | Date[];
  distance?: number;
  units?:
    | "esriSRUnit_Meter"
    | "esriSRUnit_StatuteMile"
    | "esriSRUnit_Foot"
    | "esriSRUnit_Kilometer"
    | "esriSRUnit_NauticalMile"
    | "esriSRUnit_USNauticalMile";
  outFields?: "*" | string[];
  returnGeometry?: boolean;
  maxAllowableOffset?: number;
  geometryPrecision?: number;
  // NOTE: either WKID or ISpatialReference
  outSR?: string | ISpatialReference;
  gdbVersion?: string;
  returnDistinctValues?: boolean;
  returnIdsOnly?: boolean;
  returnCountOnly?: boolean;
  returnExtentOnly?: boolean;
  orderByFields?: string;
  groupByFieldsForStatistics?: string;
  outStatistics?: IStatisticDefinition[];
  returnZ?: boolean;
  returnM?: boolean;
  multipatchOption?: "xyFootprint";
  resultOffset?: number;
  resultRecordCount?: number;
  // TODO: IQuantizationParameters?
  quantizationParameters?: any;
  returnCentroid?: boolean;
  resultType?: "none" | "standard" | "tile";
  // TODO: is Date the right type for epoch time in milliseconds?
  historicMoment?: Date;
  returnTrueCurves?: false;
  sqlFormat?: "none" | "standard" | "native";
  returnExceededLimitFeatures?: boolean;
}

/**
 * feature query request options
 *
 * @param url - layer service url
 * @param params - query parameters to be sent to the feature service
 */
export interface IQueryFeaturesRequestOptions extends IRequestOptions {
  url: string;
  params?: IQueryFeaturesParams;
}

export interface IQueryFeaturesResponse extends IFeatureSet {
  exceededTransferLimit?: boolean;
}

/**
 * Get a feature by id
 *
 * @param requestOptions - Options for the request
 * @returns A Promise that will resolve with the feature.
 */
export function getFeature(
  requestOptions: IFeatureRequestOptions
): Promise<IFeature> {
  const url = `${requestOptions.url}/${requestOptions.id}`;

  // default to a GET request
  const options: IFeatureRequestOptions = {
    ...{ httpMethod: "GET" },
    ...requestOptions
  };
  return request(url, options).then((response: any) => response.feature);
}

/**
 * Query features
 *
 * @param requestOptions - Options for the request
 * @returns A Promise that will resolve with the query response.
 */
export function queryFeatures(
  requestOptions: IQueryFeaturesRequestOptions
): Promise<IQueryFeaturesResponse> {
  // default to a GET request
  const options: IQueryFeaturesRequestOptions = {
    ...{
      params: {},
      httpMethod: "GET"
    },
    ...requestOptions
  };
  // set default query parameters
  if (!options.params.where) {
    options.params.where = "1=1";
  }
  if (!options.params.outFields) {
    options.params.outFields = "*";
  }
  return request(`${requestOptions.url}/query`, options);
}

/**
 * Add, update and delete features result Object.
 */
export interface IEditFeatureResult {
  objectId: number;
  globalId?: string;
  success: boolean;
}

/**
 * Common add and update features parameters.
 */
export interface IEditFeaturesParams extends IParams {
  /**
   * The geodatabase version to apply the edits.
   */
  gdbVersion?: string;
  /**
   * Optional parameter specifying whether the response will report the time features were added.
   */
  returnEditMoment?: boolean;
  /**
   * Optional parameter to specify if the edits should be applied only if all submitted edits succeed.
   */
  rollbackOnFailure?: boolean;
}

/**
 * Add features request options.
 *
 * @param url - Feature service url.
 * @param adds - Array of JSON features to add.
 * @param params - Query parameters to be sent to the feature service via the request.
 */
export interface IAddFeaturesRequestOptions extends IRequestOptions {
  /**
   * Feature service url.
   */
  url: string;
  /**
   * Array of JSON features to add.
   */
  adds: IFeature[];
  /**
   * Query parameters to be sent to the feature service via the request.
   */
  params?: IEditFeaturesParams;
}

/**
 * Add features results.
 */
export interface IAddFeaturesResult {
  /**
   * Array of JSON response Object(s) for each feature added.
   */
  addResults?: IEditFeatureResult[];
}

/**
 * Add features request.
 *
<<<<<<< HEAD
 * @param requestOptions - Options for the request.
=======
 * ```js
 * import { addFeatures } from '@esri/arcgis-rest-feature-service';
 *
 * const url = "https://sampleserver6.arcgisonline.com/arcgis/rest/services/ServiceRequest/FeatureServer/0";
 *
 * addFeatures({
 *   url,
 *   adds: [{
 *     geometry: { x: -120, y: 45, spatialReference: { wkid: 4326 } },
 *     attributes: { status: "alive" }
 *   }]
 * });
 * ```
 *
 * @param requestOptions - Options for the request
>>>>>>> 0348c568
 * @returns A Promise that will resolve with the addFeatures response.
 */
export function addFeatures(
  requestOptions: IAddFeaturesRequestOptions
): Promise<IAddFeaturesResult> {
  const url = `${requestOptions.url}/addFeatures`;

  // edit operations are POST only
  const options: IAddFeaturesRequestOptions = {
    params: {},
    ...requestOptions
  };

  // mixin, don't overwrite
  options.params.features = requestOptions.adds;

  return request(url, options);
}

/**
 * Update features request options.
 *
 * @param url - Feature service url.
 * @param updates - Array of JSON features to update.
 * @param params - Query parameters to be sent to the feature service via the request.
 */
export interface IUpdateFeaturesRequestOptions extends IRequestOptions {
  /**
   * Feature service url.
   */
  url: string;
  /**
   * Array of JSON features to update.
   */
  updates: IFeature[];
  /**
   * Query parameters to be sent to the feature service via the request.
   */
  params?: IEditFeaturesParams;
}

/**
 * Update features results.
 */
export interface IUpdateFeaturesResult {
  /**
   * Array of JSON response Object(s) for each feature updated.
   */
  updateResults?: IEditFeatureResult[];
}

/**
 * Update features request.
 *
<<<<<<< HEAD
 * @param requestOptions - Options for the request.
=======
 * ```js
 * import { updateFeatures } from '@esri/arcgis-rest-feature-service';
 *
 * const url = "https://sampleserver6.arcgisonline.com/arcgis/rest/services/ServiceRequest/FeatureServer/0";
 *
 * updateFeatures({
 *   url,
 *   updates: [{
 *     geometry: { x: -120, y: 45, spatialReference: { wkid: 4326 } },
 *     attributes: { status: "alive" }
 *   }]
 * });
 * ```
 *
 * @param requestOptions - Options for the request
>>>>>>> 0348c568
 * @returns A Promise that will resolve with the updateFeatures response.
 */
export function updateFeatures(
  requestOptions: IUpdateFeaturesRequestOptions
): Promise<IUpdateFeaturesResult> {
  const url = `${requestOptions.url}/updateFeatures`;

  // edit operations are POST only
  const options: IUpdateFeaturesRequestOptions = {
    params: {},
    ...requestOptions
  };

  // mixin, don't overwrite
  options.params.features = requestOptions.updates;

  return request(url, options);
}

/**
 * Delete features parameters.
 */
export interface IDeleteFeaturesParams
  extends IEditFeaturesParams,
    ISharedQueryParams {}

/**
 * Delete features request options.
 *
 * @param url - Feature service url.
 * @param deletes - Array of objectIds to delete.
 * @param params - Query parameters to be sent to the feature service via the request.
 */
export interface IDeleteFeaturesRequestOptions extends IRequestOptions {
  /**
   * Feature service url.
   */
  url: string;
  /**
   * Array of objectIds to delete.
   */
  deletes: number[];
  /**
   * Query parameters to be sent to the feature service via the request.
   */
  params?: IDeleteFeaturesParams;
}

/**
 * Delete features results.
 */
export interface IDeleteFeaturesResult {
  /**
   * Array of JSON response Object(s) for each feature deleted.
   */
  deleteResults?: IEditFeatureResult[];
}

/**
 * Delete features request.
 *
<<<<<<< HEAD
 * @param deleteFeaturesRequestOptions - Options for the request.
=======
 * ```js
 * import { deleteFeatures } from '@esri/arcgis-rest-feature-service';
 *
 * const url = "https://sampleserver6.arcgisonline.com/arcgis/rest/services/ServiceRequest/FeatureServer/0";
 *
 * deleteFeatures({
 *   url,
 *   deletes: [1,2,3]
 * });
 * ```
 *
 * @param deleteFeaturesRequestOptions - Options for the request
>>>>>>> 0348c568
 * @returns A Promise that will resolve with the deleteFeatures response.
 */
export function deleteFeatures(
  requestOptions: IDeleteFeaturesRequestOptions
): Promise<IDeleteFeaturesResult> {
  const url = `${requestOptions.url}/deleteFeatures`;

  // edit operations POST only
  const options: IDeleteFeaturesRequestOptions = {
    params: {},
    ...requestOptions
  };

  // mixin, don't overwrite
  options.params.objectIds = requestOptions.deletes;

  return request(url, options);
}<|MERGE_RESOLUTION|>--- conflicted
+++ resolved
@@ -213,9 +213,7 @@
 /**
  * Add features request.
  *
-<<<<<<< HEAD
  * @param requestOptions - Options for the request.
-=======
  * ```js
  * import { addFeatures } from '@esri/arcgis-rest-feature-service';
  *
@@ -230,8 +228,7 @@
  * });
  * ```
  *
- * @param requestOptions - Options for the request
->>>>>>> 0348c568
+ * @param requestOptions - Options for the request.
  * @returns A Promise that will resolve with the addFeatures response.
  */
 export function addFeatures(
@@ -286,9 +283,6 @@
 /**
  * Update features request.
  *
-<<<<<<< HEAD
- * @param requestOptions - Options for the request.
-=======
  * ```js
  * import { updateFeatures } from '@esri/arcgis-rest-feature-service';
  *
@@ -303,8 +297,7 @@
  * });
  * ```
  *
- * @param requestOptions - Options for the request
->>>>>>> 0348c568
+ * @param requestOptions - Options for the request.
  * @returns A Promise that will resolve with the updateFeatures response.
  */
 export function updateFeatures(
@@ -366,9 +359,6 @@
 /**
  * Delete features request.
  *
-<<<<<<< HEAD
- * @param deleteFeaturesRequestOptions - Options for the request.
-=======
  * ```js
  * import { deleteFeatures } from '@esri/arcgis-rest-feature-service';
  *
@@ -380,8 +370,7 @@
  * });
  * ```
  *
- * @param deleteFeaturesRequestOptions - Options for the request
->>>>>>> 0348c568
+ * @param deleteFeaturesRequestOptions - Options for the request.
  * @returns A Promise that will resolve with the deleteFeatures response.
  */
 export function deleteFeatures(
